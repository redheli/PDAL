/******************************************************************************
* Copyright (c) 2011, Michael P. Gerlek (mpg@flaxen.com)
*
* All rights reserved.
*
* Redistribution and use in source and binary forms, with or without
* modification, are permitted provided that the following
* conditions are met:
*
*     * Redistributions of source code must retain the above copyright
*       notice, this list of conditions and the following disclaimer.
*     * Redistributions in binary form must reproduce the above copyright
*       notice, this list of conditions and the following disclaimer in
*       the documentation and/or other materials provided
*       with the distribution.
*     * Neither the name of Hobu, Inc. or Flaxen Geo Consulting nor the
*       names of its contributors may be used to endorse or promote
*       products derived from this software without specific prior
*       written permission.
*
* THIS SOFTWARE IS PROVIDED BY THE COPYRIGHT HOLDERS AND CONTRIBUTORS
* "AS IS" AND ANY EXPRESS OR IMPLIED WARRANTIES, INCLUDING, BUT NOT
* LIMITED TO, THE IMPLIED WARRANTIES OF MERCHANTABILITY AND FITNESS
* FOR A PARTICULAR PURPOSE ARE DISCLAIMED. IN NO EVENT SHALL THE
* COPYRIGHT OWNER OR CONTRIBUTORS BE LIABLE FOR ANY DIRECT, INDIRECT,
* INCIDENTAL, SPECIAL, EXEMPLARY, OR CONSEQUENTIAL DAMAGES (INCLUDING,
* BUT NOT LIMITED TO, PROCUREMENT OF SUBSTITUTE GOODS OR SERVICES; LOSS
* OF USE, DATA, OR PROFITS; OR BUSINESS INTERRUPTION) HOWEVER CAUSED
* AND ON ANY THEORY OF LIABILITY, WHETHER IN CONTRACT, STRICT LIABILITY,
* OR TORT (INCLUDING NEGLIGENCE OR OTHERWISE) ARISING IN ANY WAY OUT
* OF THE USE OF THIS SOFTWARE, EVEN IF ADVISED OF THE POSSIBILITY
* OF SUCH DAMAGE.
****************************************************************************/

#include <pdal/PipelineManager.hpp>

#include <pdal/Filter.hpp>
#include <pdal/Reader.hpp>
#include <pdal/Writer.hpp>
#include <pdal/Utils.hpp>

//#include <boost/optional.hpp>

namespace pdal
{

PipelineManager::~PipelineManager()
{
    while (m_readers.size())
    {
        Reader* reader = m_readers.back();
        m_readers.pop_back();
        delete reader;
    }

    while (m_filters.size())
    {
        Filter* filter = m_filters.back();
        m_filters.pop_back();
        delete filter;
    }

    while (m_writers.size())
    {
        Writer* writer = m_writers.back();
        m_writers.pop_back();
        delete writer;
    }
}

void PipelineManager::removeWriter()
{
    while (m_writers.size())
    {
        Writer* writer = m_writers.back();
        m_writers.pop_back();
        delete writer;
    }
}

Reader* PipelineManager::addReader(const std::string& type)
{
    Reader* stage = m_factory.createReader(type);
    m_readers.push_back(stage);
    m_lastStage = stage;
    return stage;
}


Filter* PipelineManager::addFilter(const std::string& type,
    const std::vector<Stage *>& prevStages)
{
    Filter* stage = m_factory.createFilter(type);
    stage->setInput(prevStages);
    m_filters.push_back(stage);
    m_lastStage = stage;
    return stage;
}


Filter* PipelineManager::addFilter(const std::string& type, Stage *prevStage)
{
    Filter* stage = m_factory.createFilter(type);
    stage->setInput(prevStage);
    m_filters.push_back(stage);
    m_lastStage = stage;
    return stage;
}


Writer* PipelineManager::addWriter(const std::string& type, Stage *prevStage)
{
    Writer* writer = m_factory.createWriter(type);
    writer->setInput(prevStage);
    m_writers.push_back(writer);
    m_lastStage = writer;
<<<<<<< HEAD
=======
    m_lastWriter = writer;
>>>>>>> bf416269
    return writer;
}


void PipelineManager::prepare() const
{
    m_lastStage->prepare(m_context);
}

point_count_t PipelineManager::execute()
{
    prepare();
    m_pbSet = m_lastStage->execute(m_context);
    point_count_t cnt = 0;
    for (auto pi = m_pbSet.begin(); pi != m_pbSet.end(); ++pi)
    {
        PointBufferPtr buf = *pi;
        cnt += buf->size();
    }
    return cnt;
}


MetadataNode PipelineManager::getMetadata() const
{
    MetadataNode output("stages");

    for (auto ri = m_readers.begin(); ri != m_readers.end(); ++ri)
        output.add((*ri)->getMetadata());

    for (auto fi = m_filters.begin(); fi != m_filters.end(); ++fi)
        output.add((*fi)->getMetadata());

    for (auto wi = m_writers.begin(); wi != m_writers.end(); ++wi)
        output.add((*wi)->getMetadata());

    return output;
}
} // namespace pdal<|MERGE_RESOLUTION|>--- conflicted
+++ resolved
@@ -46,44 +46,20 @@
 
 PipelineManager::~PipelineManager()
 {
-    while (m_readers.size())
+    while (m_stages.size())
     {
-        Reader* reader = m_readers.back();
-        m_readers.pop_back();
-        delete reader;
-    }
-
-    while (m_filters.size())
-    {
-        Filter* filter = m_filters.back();
-        m_filters.pop_back();
-        delete filter;
-    }
-
-    while (m_writers.size())
-    {
-        Writer* writer = m_writers.back();
-        m_writers.pop_back();
-        delete writer;
+        Stage* stage = m_stages.back();
+        m_stages.pop_back();
+        delete stage;
     }
 }
 
-void PipelineManager::removeWriter()
-{
-    while (m_writers.size())
-    {
-        Writer* writer = m_writers.back();
-        m_writers.pop_back();
-        delete writer;
-    }
-}
 
 Reader* PipelineManager::addReader(const std::string& type)
 {
-    Reader* stage = m_factory.createReader(type);
-    m_readers.push_back(stage);
-    m_lastStage = stage;
-    return stage;
+    Reader *r = m_factory.createReader(type);
+    m_stages.push_back(r);
+    return r;
 }
 
 
@@ -92,8 +68,7 @@
 {
     Filter* stage = m_factory.createFilter(type);
     stage->setInput(prevStages);
-    m_filters.push_back(stage);
-    m_lastStage = stage;
+    m_stages.push_back(stage);
     return stage;
 }
 
@@ -102,8 +77,7 @@
 {
     Filter* stage = m_factory.createFilter(type);
     stage->setInput(prevStage);
-    m_filters.push_back(stage);
-    m_lastStage = stage;
+    m_stages.push_back(stage);
     return stage;
 }
 
@@ -112,25 +86,27 @@
 {
     Writer* writer = m_factory.createWriter(type);
     writer->setInput(prevStage);
-    m_writers.push_back(writer);
-    m_lastStage = writer;
-<<<<<<< HEAD
-=======
-    m_lastWriter = writer;
->>>>>>> bf416269
+    m_stages.push_back(writer);
     return writer;
 }
 
 
 void PipelineManager::prepare() const
 {
-    m_lastStage->prepare(m_context);
+    Stage *s = getStage();
+    if (s)
+       s->prepare(m_context);
 }
+
 
 point_count_t PipelineManager::execute()
 {
     prepare();
-    m_pbSet = m_lastStage->execute(m_context);
+
+    Stage *s = getStage();
+    if (!s)
+        return 0;
+    m_pbSet = s->execute(m_context);
     point_count_t cnt = 0;
     for (auto pi = m_pbSet.begin(); pi != m_pbSet.end(); ++pi)
     {
@@ -145,15 +121,10 @@
 {
     MetadataNode output("stages");
 
-    for (auto ri = m_readers.begin(); ri != m_readers.end(); ++ri)
-        output.add((*ri)->getMetadata());
-
-    for (auto fi = m_filters.begin(); fi != m_filters.end(); ++fi)
-        output.add((*fi)->getMetadata());
-
-    for (auto wi = m_writers.begin(); wi != m_writers.end(); ++wi)
-        output.add((*wi)->getMetadata());
+    for (auto si = m_stages.begin(); si != m_stages.end(); ++si)
+        output.add((*si)->getMetadata());
 
     return output;
 }
+
 } // namespace pdal
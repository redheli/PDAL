--- conflicted
+++ resolved
@@ -196,17 +196,12 @@
 
 pdal::gdal::GlobalDebug* GlobalEnvironment::getGDALDebug()
 {
-#ifdef PDAL_HAVE_GDAL
     getGDALEnvironment();
 #ifdef PDAL_HAVE_GDAL 
     if (m_gdal_debug == 0)
         m_gdal_debug = new pdal::gdal::GlobalDebug();
-<<<<<<< HEAD
     
 #endif
-=======
-#endif    
->>>>>>> a1b89a77
     return m_gdal_debug;
 }
 

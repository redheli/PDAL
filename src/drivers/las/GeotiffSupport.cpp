/******************************************************************************
* Copyright (c) 2011, Michael P. Gerlek (mpg@flaxen.com)
*
* All rights reserved.
*
* Redistribution and use in source and binary forms, with or without
* modification, are permitted provided that the following
* conditions are met:
*
*     * Redistributions of source code must retain the above copyright
*       notice, this list of conditions and the following disclaimer.
*     * Redistributions in binary form must reproduce the above copyright
*       notice, this list of conditions and the following disclaimer in
*       the documentation and/or other materials provided
*       with the distribution.
*     * Neither the name of Hobu, Inc. or Flaxen Geo Consulting nor the
*       names of its contributors may be used to endorse or promote
*       products derived from this software without specific prior
*       written permission.
*
* THIS SOFTWARE IS PROVIDED BY THE COPYRIGHT HOLDERS AND CONTRIBUTORS
* "AS IS" AND ANY EXPRESS OR IMPLIED WARRANTIES, INCLUDING, BUT NOT
* LIMITED TO, THE IMPLIED WARRANTIES OF MERCHANTABILITY AND FITNESS
* FOR A PARTICULAR PURPOSE ARE DISCLAIMED. IN NO EVENT SHALL THE
* COPYRIGHT OWNER OR CONTRIBUTORS BE LIABLE FOR ANY DIRECT, INDIRECT,
* INCIDENTAL, SPECIAL, EXEMPLARY, OR CONSEQUENTIAL DAMAGES (INCLUDING,
* BUT NOT LIMITED TO, PROCUREMENT OF SUBSTITUTE GOODS OR SERVICES; LOSS
* OF USE, DATA, OR PROFITS; OR BUSINESS INTERRUPTION) HOWEVER CAUSED
* AND ON ANY THEORY OF LIABILITY, WHETHER IN CONTRACT, STRICT LIABILITY,
* OR TORT (INCLUDING NEGLIGENCE OR OTHERWISE) ARISING IN ANY WAY OUT
* OF THE USE OF THIS SOFTWARE, EVEN IF ADVISED OF THE POSSIBILITY
* OF SUCH DAMAGE.
****************************************************************************/

#include "GeotiffSupport.hpp"

// GDAL
#include <geo_normalize.h>
#include <ogr_spatialref.h>

#include <sstream>

#include <boost/concept_check.hpp>


PDAL_C_START
#ifdef __geotiff_h_


#ifdef GEO_NORMALIZE_H_INCLUDED
char PDAL_DLL * GTIFGetOGISDefn(GTIF*, GTIFDefn*);
#endif

int PDAL_DLL GTIFSetFromOGISDefn(GTIF*, const char*);
void SetLinearUnitCitation(GTIF* psGTIF, char* pszLinearUOMName);

#ifdef _OGR_SRS_API_H_INCLUDED
void SetGeogCSCitation(GTIF* psGTIF, OGRSpatialReference* poSRS, char* angUnitName, int nDatum, short nSpheroid);
#endif // defined _OGR_SRS_API_H_INCLUDED

#endif // defined __geotiff_h_
PDAL_C_END


namespace pdal
{
namespace drivers
{
namespace las
{

GeotiffSupport::~GeotiffSupport()
{
#ifdef PDAL_HAVE_LIBGEOTIFF
    if (m_gtiff != 0)
    {
        GTIFFree(m_gtiff);
        m_gtiff = 0;
    }
    if (m_tiff != 0)
    {
        ST_Destroy(m_tiff);
        m_tiff = 0;
    }
#endif
}


void GeotiffSupport::resetTags()
{
    // If we already have m_gtiff and m_tiff, that is because we have
    // already called GetGTIF once before.  VLRs ultimately drive how the
    // SpatialReference is defined, not the GeoTIFF keys.
    if (m_tiff != 0)
    {
        ST_Destroy(m_tiff);
        m_tiff = 0;
    }

    if (m_gtiff != 0)
    {
        GTIFFree(m_gtiff);
        m_gtiff = 0;
    }

    m_tiff = ST_Create();

    return;
}


int GeotiffSupport::setKey(int tag, void *data, int size, int type)
{
    int count;
    switch (type)
    {
    case STT_SHORT:
        count = size / sizeof(short);
        break;
    case STT_DOUBLE:
        count = size / sizeof(double);
        break;
    default:
        count = size; 
        break;
    }
    return ST_SetKey(m_tiff, tag, count, type, data);
}


/// Get the geotiff data associated with a tag.
/// \param tag - geotiff tag.
/// \param count - Number of items fetched.
/// \param data_ptr - Pointer to fill with address of filled data.
/// \return  Size of data referred to by \c data_ptr
size_t GeotiffSupport::getKey(int tag, int *count, void **data_ptr) const
{
    int st_type;

    if (m_tiff == 0)
        return 0;
    if (!ST_GetKey(m_tiff, tag, count, &st_type, data_ptr))
        return 0;

    if (st_type == STT_ASCII)
        return *count;
    else if (st_type == STT_SHORT)
        return 2 * *count;
    else if (st_type == STT_DOUBLE)
        return 8 * *count;
    return 8 * *count;
}


void GeotiffSupport::setTags()
{
    m_gtiff = GTIFNewSimpleTags(m_tiff);
    if (!m_gtiff)
        throw std::runtime_error("The geotiff keys could not be read from VLR records");
    return;
}


std::string GeotiffSupport::getWkt(bool horizOnly, bool pretty) const
{
    GTIFDefn sGTIFDefn;
    char* pszWKT = 0;

    if (!m_gtiff)
    {
        return std::string();
    }

    if (!GTIFGetDefn(m_gtiff, &sGTIFDefn))
    {
        return std::string();
    }

    pszWKT = GTIFGetOGISDefn(m_gtiff, &sGTIFDefn);

    if (pretty)
    {
        OGRSpatialReference* poSRS = (OGRSpatialReference*) OSRNewSpatialReference(NULL);
        char *pszOrigWKT = pszWKT;
        poSRS->importFromWkt(&pszOrigWKT);

        CPLFree(pszWKT);
        pszWKT = NULL;
        poSRS->exportToPrettyWkt(&pszWKT, false);
        OSRDestroySpatialReference(poSRS);

    }

    if (pszWKT
            && horizOnly
            && strstr(pszWKT,"COMPD_CS") != NULL)
    {
        OGRSpatialReference* poSRS = (OGRSpatialReference*) OSRNewSpatialReference(NULL);
        char *pszOrigWKT = pszWKT;
        poSRS->importFromWkt(&pszOrigWKT);

        CPLFree(pszWKT);
        pszWKT = NULL;

        poSRS->StripVertical();
        if (pretty)
            poSRS->exportToPrettyWkt(&pszWKT, false);
        else
            poSRS->exportToWkt(&pszWKT);

        OSRDestroySpatialReference(poSRS);
    }

    if (pszWKT)
    {
        std::string tmp(pszWKT);
        CPLFree(pszWKT);
        return tmp;
    }

    return std::string();
}


void GeotiffSupport::rebuildGTIF()
{
    // If we already have m_gtiff and m_tiff, that is because we have
    // already called GetGTIF once before.  VLRs ultimately drive how the
    // SpatialReference is defined, not the GeoTIFF keys.
    if (m_tiff != 0)
    {
        ST_Destroy(m_tiff);
        m_tiff = 0;
    }

    if (m_gtiff != 0)
    {
        GTIFFree(m_gtiff);
        m_gtiff = 0;
    }

    m_tiff = ST_Create();

    // (here it used to read in the VLRs)

    m_gtiff = GTIFNewSimpleTags(m_tiff);
    if (!m_gtiff)
        throw std::runtime_error("The geotiff keys could not be read from VLR records");

    return;
}


void GeotiffSupport::setWkt(const std::string& v)
{
    if (!m_gtiff)
    {
        rebuildGTIF();
    }

    if (v == "")
    {
        return;
    }

    int ret = 0;
    ret = GTIFSetFromOGISDefn(m_gtiff, v.c_str());
    if (!ret)
    {
        throw std::invalid_argument("could not set m_gtiff from WKT");
    }

    ret = GTIFWriteKeys(m_gtiff);
    if (!ret)
    {
        throw std::runtime_error("The geotiff keys could not be written");
    }

    return;
}


// Utility functor with accompanying to print GeoTIFF directory.
struct geotiff_dir_printer
{
    geotiff_dir_printer() {}

    std::string output() const
    {
        return m_oss.str();
    }
    std::string::size_type size() const
    {
        return m_oss.str().size();
    }

    void operator()(char* data, void* aux)
    {
        ::boost::ignore_unused_variable_warning(aux);

        if (0 != data)
        {
            m_oss << data;
        }
    }

private:
    std::ostringstream m_oss;
};


static int pdalGeoTIFFPrint(char* data, void* aux)
{
    geotiff_dir_printer* printer = reinterpret_cast<geotiff_dir_printer*>(aux);
    (*printer)(data, 0);
    return static_cast<int>(printer->size());
}


std::string GeotiffSupport::getText() const
{
    if (m_gtiff == NULL)
        return std::string("");

    geotiff_dir_printer geotiff_printer;
    GTIFPrint(m_gtiff, pdalGeoTIFFPrint, &geotiff_printer);
    const std::string s = geotiff_printer.output();
    return s;
}


<<<<<<< HEAD


#if 0

void SpatialReference::setVerticalCS(int32_t verticalCSType,
    std::string const& citation, int32_t verticalDatum,
    int32_t verticalUnits)
{
    if (!m_tiffstuff->m_gtiff)
    {
        rebuildGTIF();
    }

#ifdef PDAL_SRS_ENABLED
    if (verticalCSType != KvUserDefined && verticalCSType > 0)
        GTIFKeySet(m_tiffstuff->m_gtiff, VerticalCSTypeGeoKey, TYPE_SHORT, 1,
                   verticalCSType);

    if (citation != "")
        GTIFKeySet(m_tiffstuff->m_gtiff, VerticalCitationGeoKey, TYPE_ASCII, 0,
                   citation.c_str());

    if (verticalDatum > 0 && verticalDatum != KvUserDefined)
        GTIFKeySet(m_tiffstuff->m_gtiff, VerticalDatumGeoKey, TYPE_SHORT, 1,
                   verticalDatum);

    if (verticalUnits > 0 && verticalUnits != KvUserDefined)
        GTIFKeySet(m_tiffstuff->m_gtiff, VerticalUnitsGeoKey, TYPE_SHORT, 1,
                   verticalUnits);

    int ret = GTIFWriteKeys(m_tiffstuff->m_gtiff);
    if (!ret)
    {
        throw std::runtime_error("The geotiff keys could not be written");
    }

    // Clear WKT so it gets regenerated
    m_wkt = std::string("");

#else
    boost::ignore_unused_variable_warning(citation);
    boost::ignore_unused_variable_warning(verticalUnits);
    boost::ignore_unused_variable_warning(verticalDatum);
    boost::ignore_unused_variable_warning(verticalCSType);
#endif

    return;
}


void SpatialReference::setProj4(std::string const& v)
{
    if (!m_tiffstuff->m_gtiff)
    {
        rebuildGTIF();
    }

#ifdef PDAL_SRS_ENABLED
    char* poWKT = 0;
    const char* poProj4 = v.c_str();

    OGRSpatialReference srs(NULL);
    if (OGRERR_NONE != srs.importFromProj4(const_cast<char *>(poProj4)))
    {
        throw std::invalid_argument("could not import proj4 into OSRSpatialReference SetProj4");
    }

    srs.exportToWkt(&poWKT);

    std::string tmp(poWKT);
    CPLFree(poWKT);

    int ret = 0;
    ret = GTIFSetFromOGISDefn(m_tiffstuff->m_gtiff, tmp.c_str());
    if (!ret)
    {
        throw std::invalid_argument("could not set m_gtiff from Proj4");
    }

    ret = GTIFWriteKeys(m_tiffstuff->m_gtiff);
    if (!ret)
    {
        throw std::runtime_error("The geotiff keys could not be written");
    }

    GTIFDefn defn;

    if (m_tiffstuff->m_gtiff && GTIFGetDefn(m_tiffstuff->m_gtiff, &defn))
    {
        char* proj4def = GTIFGetProj4Defn(&defn);
        std::string tmp(proj4def);
        GTIFFreeMemory(proj4def);
    }
#else
    boost::ignore_unused_variable_warning(v);
#endif
}

#endif // if 0

} // namespace las
} // namespace drivers
} // namespace pdal
=======
}
}
} // namespaces
>>>>>>> 63d38916
<|MERGE_RESOLUTION|>--- conflicted
+++ resolved
@@ -328,113 +328,6 @@
     return s;
 }
 
-
-<<<<<<< HEAD
-
-
-#if 0
-
-void SpatialReference::setVerticalCS(int32_t verticalCSType,
-    std::string const& citation, int32_t verticalDatum,
-    int32_t verticalUnits)
-{
-    if (!m_tiffstuff->m_gtiff)
-    {
-        rebuildGTIF();
-    }
-
-#ifdef PDAL_SRS_ENABLED
-    if (verticalCSType != KvUserDefined && verticalCSType > 0)
-        GTIFKeySet(m_tiffstuff->m_gtiff, VerticalCSTypeGeoKey, TYPE_SHORT, 1,
-                   verticalCSType);
-
-    if (citation != "")
-        GTIFKeySet(m_tiffstuff->m_gtiff, VerticalCitationGeoKey, TYPE_ASCII, 0,
-                   citation.c_str());
-
-    if (verticalDatum > 0 && verticalDatum != KvUserDefined)
-        GTIFKeySet(m_tiffstuff->m_gtiff, VerticalDatumGeoKey, TYPE_SHORT, 1,
-                   verticalDatum);
-
-    if (verticalUnits > 0 && verticalUnits != KvUserDefined)
-        GTIFKeySet(m_tiffstuff->m_gtiff, VerticalUnitsGeoKey, TYPE_SHORT, 1,
-                   verticalUnits);
-
-    int ret = GTIFWriteKeys(m_tiffstuff->m_gtiff);
-    if (!ret)
-    {
-        throw std::runtime_error("The geotiff keys could not be written");
-    }
-
-    // Clear WKT so it gets regenerated
-    m_wkt = std::string("");
-
-#else
-    boost::ignore_unused_variable_warning(citation);
-    boost::ignore_unused_variable_warning(verticalUnits);
-    boost::ignore_unused_variable_warning(verticalDatum);
-    boost::ignore_unused_variable_warning(verticalCSType);
-#endif
-
-    return;
-}
-
-
-void SpatialReference::setProj4(std::string const& v)
-{
-    if (!m_tiffstuff->m_gtiff)
-    {
-        rebuildGTIF();
-    }
-
-#ifdef PDAL_SRS_ENABLED
-    char* poWKT = 0;
-    const char* poProj4 = v.c_str();
-
-    OGRSpatialReference srs(NULL);
-    if (OGRERR_NONE != srs.importFromProj4(const_cast<char *>(poProj4)))
-    {
-        throw std::invalid_argument("could not import proj4 into OSRSpatialReference SetProj4");
-    }
-
-    srs.exportToWkt(&poWKT);
-
-    std::string tmp(poWKT);
-    CPLFree(poWKT);
-
-    int ret = 0;
-    ret = GTIFSetFromOGISDefn(m_tiffstuff->m_gtiff, tmp.c_str());
-    if (!ret)
-    {
-        throw std::invalid_argument("could not set m_gtiff from Proj4");
-    }
-
-    ret = GTIFWriteKeys(m_tiffstuff->m_gtiff);
-    if (!ret)
-    {
-        throw std::runtime_error("The geotiff keys could not be written");
-    }
-
-    GTIFDefn defn;
-
-    if (m_tiffstuff->m_gtiff && GTIFGetDefn(m_tiffstuff->m_gtiff, &defn))
-    {
-        char* proj4def = GTIFGetProj4Defn(&defn);
-        std::string tmp(proj4def);
-        GTIFFreeMemory(proj4def);
-    }
-#else
-    boost::ignore_unused_variable_warning(v);
-#endif
-}
-
-#endif // if 0
-
 } // namespace las
 } // namespace drivers
-} // namespace pdal
-=======
-}
-}
-} // namespaces
->>>>>>> 63d38916
+} // namespace pdal
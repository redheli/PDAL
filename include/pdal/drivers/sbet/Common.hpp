/******************************************************************************
* Copyright (c) 2014, Peter J. Gadomski (pete.gadomski@gmail.com)
*
* All rights reserved.
*
* Redistribution and use in source and binary forms, with or without
* modification, are permitted provided that the following
* conditions are met:
*
*     * Redistributions of source code must retain the above copyright
*       notice, this list of conditions and the following disclaimer.
*     * Redistributions in binary form must reproduce the above copyright
*       notice, this list of conditions and the following disclaimer in
*       the documentation and/or other materials provided
*       with the distribution.
*     * Neither the name of Hobu, Inc. or Flaxen Geo Consulting nor the
*       names of its contributors may be used to endorse or promote
*       products derived from this software without specific prior
*       written permission.
*
* THIS SOFTWARE IS PROVIDED BY THE COPYRIGHT HOLDERS AND CONTRIBUTORS
* "AS IS" AND ANY EXPRESS OR IMPLIED WARRANTIES, INCLUDING, BUT NOT
* LIMITED TO, THE IMPLIED WARRANTIES OF MERCHANTABILITY AND FITNESS
* FOR A PARTICULAR PURPOSE ARE DISCLAIMED. IN NO EVENT SHALL THE
* COPYRIGHT OWNER OR CONTRIBUTORS BE LIABLE FOR ANY DIRECT, INDIRECT,
* INCIDENTAL, SPECIAL, EXEMPLARY, OR CONSEQUENTIAL DAMAGES (INCLUDING,
* BUT NOT LIMITED TO, PROCUREMENT OF SUBSTITUTE GOODS OR SERVICES; LOSS
* OF USE, DATA, OR PROFITS; OR BUSINESS INTERRUPTION) HOWEVER CAUSED
* AND ON ANY THEORY OF LIABILITY, WHETHER IN CONTRACT, STRICT LIABILITY,
* OR TORT (INCLUDING NEGLIGENCE OR OTHERWISE) ARISING IN ANY WAY OUT
* OF THE USE OF THIS SOFTWARE, EVEN IF ADVISED OF THE POSSIBILITY
* OF SUCH DAMAGE.
****************************************************************************/

#pragma once

#include <pdal/Dimension.hpp>

namespace pdal
{
namespace drivers
{
namespace sbet
{

<<<<<<< HEAD
Dimension::IdList fileDimensions();
=======
PDAL_DLL std::vector<Dimension> fileDimensions(const std::string& stageName);
>>>>>>> 3a2ac5c9

} // namespace sbet
} // namespace drivers
} // namespace pdal
<|MERGE_RESOLUTION|>--- conflicted
+++ resolved
@@ -43,11 +43,7 @@
 namespace sbet
 {
 
-<<<<<<< HEAD
-Dimension::IdList fileDimensions();
-=======
-PDAL_DLL std::vector<Dimension> fileDimensions(const std::string& stageName);
->>>>>>> 3a2ac5c9
+PDAL_DLL Dimension::IdList fileDimensions();
 
 } // namespace sbet
 } // namespace drivers

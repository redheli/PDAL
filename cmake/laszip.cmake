--- conflicted
+++ resolved
@@ -5,11 +5,7 @@
 option(WITH_STATIC_LASZIP "Choose if LASzip should be statically linked" FALSE)
 mark_as_advanced(WITH_STATIC_LASZIP)
 if (WITH_LASZIP)
-<<<<<<< HEAD
-    find_package(LASzip QUIET 1.1.0)
-=======
     find_package(LASzip QUIET 3.1.0)
->>>>>>> 35f4aac5
     set_package_properties(LASzip PROPERTIES TYPE RECOMMENDED
         PURPOSE "Provides LASzip compression")
     if(LASZIP_FOUND)

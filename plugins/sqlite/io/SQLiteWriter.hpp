/******************************************************************************
* Copyright (c) 2012, Howard Butler, hobu.inc@gmail.com
*
* All rights reserved.
*
* Redistribution and use in source and binary forms, with or without
* modification, are permitted provided that the following
* conditions are met:
*
*     * Redistributions of source code must retain the above copyright
*       notice, this list of conditions and the following disclaimer.
*     * Redistributions in binary form must reproduce the above copyright
*       notice, this list of conditions and the following disclaimer in
*       the documentation and/or other materials provided
*       with the distribution.
*     * Neither the name of Hobu, Inc. or Flaxen Geo Consulting nor the
*       names of its contributors may be used to endorse or promote
*       products derived from this software without specific prior
*       written permission.
*
* THIS SOFTWARE IS PROVIDED BY THE COPYRIGHT HOLDERS AND CONTRIBUTORS
* "AS IS" AND ANY EXPRESS OR IMPLIED WARRANTIES, INCLUDING, BUT NOT
* LIMITED TO, THE IMPLIED WARRANTIES OF MERCHANTABILITY AND FITNESS
* FOR A PARTICULAR PURPOSE ARE DISCLAIMED. IN NO EVENT SHALL THE
* COPYRIGHT OWNER OR CONTRIBUTORS BE LIABLE FOR ANY DIRECT, INDIRECT,
* INCIDENTAL, SPECIAL, EXEMPLARY, OR CONSEQUENTIAL DAMAGES (INCLUDING,
* BUT NOT LIMITED TO, PROCUREMENT OF SUBSTITUTE GOODS OR SERVICES; LOSS
* OF USE, DATA, OR PROFITS; OR BUSINESS INTERRUPTION) HOWEVER CAUSED
* AND ON ANY THEORY OF LIABILITY, WHETHER IN CONTRACT, STRICT LIABILITY,
* OR TORT (INCLUDING NEGLIGENCE OR OTHERWISE) ARISING IN ANY WAY OUT
* OF THE USE OF THIS SOFTWARE, EVEN IF ADVISED OF THE POSSIBILITY
* OF SUCH DAMAGE.
****************************************************************************/

#pragma once

#include <pdal/DbWriter.hpp>
#include <pdal/Compression.hpp>
#include <pdal/StageFactory.hpp>
#include "SQLiteCommon.hpp"

namespace pdal
{


class PDAL_DLL SQLiteWriter : public DbWriter
{
public:
    SET_STAGE_NAME("writers.sqlite", "SQLite Writer")
    SET_STAGE_ENABLED(true)
    SQLiteWriter();

private:

    SQLiteWriter& operator=(const SQLiteWriter&); // not implemented
    SQLiteWriter(const SQLiteWriter&); // not implemented

    virtual void initialize();
    virtual void processOptions(const Options& options);
    virtual void ready(PointContextRef ctx);
    virtual void write(const PointBuffer& pointBuffer);
    virtual void done(PointContextRef ctx);

    void writeInit();
    void writeTile(const PointBuffer& buffer);
    void CreateBlockTable();
    void CreateCloudTable();
    bool CheckTableExists(std::string const& name);
    void DeleteBlockTable();
    void DeleteCloudTable();
    void CreateIndexes(std::string const& table_name,
                       std::string const& spatial_column_name,
                       bool is3d);

    bool IsValidGeometryWKT(std::string const& wkt) const;
    std::string loadGeometryWKT(std::string const& filename_or_wkt) const;
    void CreateCloud();

    std::unique_ptr<SQLite> m_session;

    bool m_doCreateIndex;
    BOX3D m_bounds; // Bounds of the entire point cloud
    bool m_sdo_pc_is_initialized;
	std::ostringstream m_block_insert_query;
	int32_t m_obj_id;
	int32_t m_block_id;
	uint32_t m_srid;
	int64_t m_num_points;
<<<<<<< HEAD
=======
    size_t m_pointSize;
>>>>>>> 6e5c5f4d
    Orientation::Enum m_orientation;
    bool m_pack;
    std::string m_block_table;
    std::string m_cloud_table;
    std::string m_cloud_column;
    std::string m_connection;
    std::string m_modulename;
    bool m_is3d;
    bool m_doCompression;;
    PatchPtr m_patch;
    PointContextRef m_context;
};

} // namespaces<|MERGE_RESOLUTION|>--- conflicted
+++ resolved
@@ -86,10 +86,6 @@
 	int32_t m_block_id;
 	uint32_t m_srid;
 	int64_t m_num_points;
-<<<<<<< HEAD
-=======
-    size_t m_pointSize;
->>>>>>> 6e5c5f4d
     Orientation::Enum m_orientation;
     bool m_pack;
     std::string m_block_table;
